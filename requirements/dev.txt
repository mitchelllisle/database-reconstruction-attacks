bumpversion

twine

# linting
flake8
flake8-bugbear
flake8-eradicate
pep8-naming
dlint
# type checking
mypy

pre-commit
setuptools>=78.1.1 # not directly required, pinned by Snyk to avoid a vulnerability
certifi>=2024.7.4 # not directly required, pinned by Snyk to avoid a vulnerability
pygments>=2.15.0 # not directly required, pinned by Snyk to avoid a vulnerability
requests>=2.32.0 # not directly required, pinned by Snyk to avoid a vulnerability
zipp>=3.19.1 # not directly required, pinned by Snyk to avoid a vulnerability
<<<<<<< HEAD
idna>=3.7 # not directly required, pinned by Snyk to avoid a vulnerability
tqdm>=4.66.3 # not directly required, pinned by Snyk to avoid a vulnerability
=======
urllib3>=2.6.0 # not directly required, pinned by Snyk to avoid a vulnerability
>>>>>>> 32d86b25
<|MERGE_RESOLUTION|>--- conflicted
+++ resolved
@@ -17,9 +17,6 @@
 pygments>=2.15.0 # not directly required, pinned by Snyk to avoid a vulnerability
 requests>=2.32.0 # not directly required, pinned by Snyk to avoid a vulnerability
 zipp>=3.19.1 # not directly required, pinned by Snyk to avoid a vulnerability
-<<<<<<< HEAD
 idna>=3.7 # not directly required, pinned by Snyk to avoid a vulnerability
 tqdm>=4.66.3 # not directly required, pinned by Snyk to avoid a vulnerability
-=======
-urllib3>=2.6.0 # not directly required, pinned by Snyk to avoid a vulnerability
->>>>>>> 32d86b25
+urllib3>=2.6.0 # not directly required, pinned by Snyk to avoid a vulnerability