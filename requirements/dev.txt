--- conflicted
+++ resolved
@@ -13,11 +13,7 @@
 
 pre-commit
 setuptools>=78.1.1 # not directly required, pinned by Snyk to avoid a vulnerability
-<<<<<<< HEAD
 certifi>=2023.7.22 # not directly required, pinned by Snyk to avoid a vulnerability
-=======
-certifi>=2024.7.4 # not directly required, pinned by Snyk to avoid a vulnerability
->>>>>>> 1fa46ca5
 pygments>=2.15.0 # not directly required, pinned by Snyk to avoid a vulnerability
 requests>=2.32.0 # not directly required, pinned by Snyk to avoid a vulnerability
 zipp>=3.19.1 # not directly required, pinned by Snyk to avoid a vulnerability
