--- conflicted
+++ resolved
@@ -1,12 +1,5 @@
-<<<<<<< HEAD
-pydantic
-z3-solver
-pipe
-pandas
-numpy>=1.22.2 # not directly required, pinned by Snyk to avoid a vulnerability
-=======
 pydantic==1.10.2
 z3-solver==4.11.2.0
 pipe==2.0
 pandas==1.5.1
->>>>>>> 47a58139
+numpy>=1.22.2 # not directly required, pinned by Snyk to avoid a vulnerability